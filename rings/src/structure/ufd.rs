--- conflicted
+++ resolved
@@ -2,18 +2,11 @@
     FactoredSignature, FavoriteAssociateSignature, FieldSignature, MetaFavoriteAssociate, MetaRing,
 };
 use algebraeon_nzq::Natural;
-<<<<<<< HEAD
-use algebraeon_sets::structure::{
-    BorrowedStructure, EqSignature, SetSignature, Signature, ToStringSignature,
-};
-use std::{fmt::Display, marker::PhantomData};
-=======
 use algebraeon_sets::structure::*;
 use std::{
     fmt::{Debug, Display},
     marker::PhantomData,
 };
->>>>>>> fcc93858
 
 #[derive(Debug, Clone)]
 pub struct FactoredRingElement<Element> {
@@ -398,19 +391,12 @@
                 }
             }
             //the powers of the factors are equal
-<<<<<<< HEAD
             for (a_factor, a_power) in &a.factors {
                 for (b_factor, b_power) in &b.factors {
-                    if ring.equal(a_factor, b_factor) && a_power != b_power {
-                        return false;
-=======
-            for (a_factor, a_power) in &a.powers {
-                for (b_factor, b_power) in &b.powers {
                     if ring.equal(a_factor, b_factor) {
                         if a_power != b_power {
                             return false;
                         }
->>>>>>> fcc93858
                     }
                 }
             }
@@ -510,12 +496,7 @@
         }
     }
 
-<<<<<<< HEAD
-    #[allow(clippy::unused_self, clippy::wrong_self_convention)]
-    pub(crate) fn from_unit_and_factor_powers_unchecked(
-=======
     fn from_unit_and_factor_powers_unchecked(
->>>>>>> fcc93858
         &self,
         unit: RS::Set,
         powers: Vec<(RS::Set, Natural)>,
@@ -555,17 +536,7 @@
     }
 
     fn mul_by_unchecked(&self, a: &mut FactoredRingElement<RS::Set>, p: RS::Set, k: Natural) {
-<<<<<<< HEAD
         for (q, t) in &mut a.factors {
-            if let (Ok(u), Ok(v)) = (self.ring().div(&p, q), self.ring().div(q, &p)) {
-                if self.ring().is_unit(&u) && self.ring().is_unit(&v) {
-                    //q = v*p so q^k = v^kp^k and this is what we are multiplying by
-                    self.ring()
-                        .mul_mut(&mut a.unit, &self.ring().nat_pow(&v, &k));
-                    *t += k;
-                    return;
-=======
-        for (q, t) in &mut a.powers {
             match (self.ring().div(&p, q), self.ring().div(q, &p)) {
                 (Ok(u), Ok(v)) => {
                     if self.ring().is_unit(&u) && self.ring().is_unit(&v) {
@@ -575,8 +546,8 @@
                         *t += k;
                         return;
                     }
->>>>>>> fcc93858
                 }
+                _ => {}
             }
         }
         a.powers.push((p, k));
