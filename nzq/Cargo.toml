--- conflicted
+++ resolved
@@ -14,15 +14,9 @@
 
 [dependencies]
 algebraeon-sets = { version = "=0.0.12", path = "../sets", default-features = false }
-<<<<<<< HEAD
-malachite-base = "0.5.1"
-malachite-nz = { version = "0.6.0", features = ["random"] }
-malachite-q = "0.5.1"
-=======
 malachite-base = "0.6.0"
 malachite-nz = { version = "0.6.0", features = ["random"] }
 malachite-q = "0.6.0"
->>>>>>> e7bb7dfc
 
 
 [package.metadata.docs.rs]
