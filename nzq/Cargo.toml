[package]
name = "algebraeon-nzq"
version = "0.0.12"
edition = "2024"
license = "GPL-3.0-only"
description = "natural numbers, integers and rationals for algebraeon"
repository = "https://github.com/pishleback/Algebraeon"
keywords = ["maths", "naturals", "integers", "rationals"]
categories = ["mathematics"]
readme = "../README.md"

[lib]
name = "algebraeon_nzq"

[dependencies]
algebraeon-sets = { version = "=0.0.12", path = "../sets", default-features = false }
<<<<<<< HEAD
malachite-base = "0.5.1"
malachite-nz = { version = "0.5.1", features = ["random"] }
=======
malachite-base = "0.6.0"
malachite-nz = { version = "0.6.0", features = ["random"] }
>>>>>>> e7bb7dfc
malachite-q = "0.6.0"


[package.metadata.docs.rs]
rustdoc-args = ["--html-in-header", "katex-header.html"]<|MERGE_RESOLUTION|>--- conflicted
+++ resolved
@@ -14,13 +14,8 @@
 
 [dependencies]
 algebraeon-sets = { version = "=0.0.12", path = "../sets", default-features = false }
-<<<<<<< HEAD
-malachite-base = "0.5.1"
-malachite-nz = { version = "0.5.1", features = ["random"] }
-=======
 malachite-base = "0.6.0"
 malachite-nz = { version = "0.6.0", features = ["random"] }
->>>>>>> e7bb7dfc
 malachite-q = "0.6.0"
 
 
